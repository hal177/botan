--- conflicted
+++ resolved
@@ -141,11 +141,6 @@
    private_key = BigInt::random_integer(rng, 1, domain().get_order());
    public_key = domain().get_base_point() * private_key;
 
-<<<<<<< HEAD
-   mp_public_point = std::unique_ptr<PointGFp>( new PointGFp (mp_dom_pars->get_base_point()));
-
-   *mp_public_point *= m_private_value;
-=======
    try
       {
       public_key.check_invariants();
@@ -154,7 +149,6 @@
       {
       throw Internal_Error("ECC private key generation failed");
       }
->>>>>>> 54a3c5ae
    }
 
 /**
